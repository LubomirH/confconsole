# Copyright (c) 2008 Alon Swartz <alon@turnkeylinux.org> - all rights reserved

import re
import os

class Error(Exception):
    pass

def path(filename):
    for dir in ("conf", "/etc/confconsole"):
        path = os.path.join(dir, filename)
        if os.path.exists(path):
            return path

    raise Error('could not find configuration file: %s' % path)

class Conf:
    def _load_conf(self):
        if not self.conf_file or not os.path.exists(self.conf_file):
            return

        for line in file(self.conf_file).readlines():
            line = line.strip()

            if not line or line.startswith("#"):
                continue

            op, val = re.split(r'\s+', line, 1)
            if op == 'default_nic':
                self.default_nic = val
            elif op == 'publicip_cmd':
                self.publicip_cmd = val
            elif op == 'networking' and val in ('true', 'false'):
                self.networking = True if val == 'true' else False 
            else:
                raise Error("illegal configuration line: " + line)

    def __init__(self):
        self.default_nic = None
        self.publicip_cmd = None
<<<<<<< HEAD

        try:
	    self.conf_file = path("confconsole.conf")
        except Error:
            self.conf_file = None

=======
        self.networking = True
        self.conf_file = path("confconsole.conf")
>>>>>>> c2bc43f9
        self._load_conf()

    def set_default_nic(self, ifname):
        self.default_nic = ifname

        fh = file(self.conf_file, "w")
        print >> fh, "default_nic %s" % ifname
        fh.close()
<|MERGE_RESOLUTION|>--- conflicted
+++ resolved
@@ -31,24 +31,15 @@
             elif op == 'publicip_cmd':
                 self.publicip_cmd = val
             elif op == 'networking' and val in ('true', 'false'):
-                self.networking = True if val == 'true' else False 
+                self.networking = True if val == 'true' else False
             else:
                 raise Error("illegal configuration line: " + line)
 
     def __init__(self):
         self.default_nic = None
         self.publicip_cmd = None
-<<<<<<< HEAD
-
-        try:
-	    self.conf_file = path("confconsole.conf")
-        except Error:
-            self.conf_file = None
-
-=======
         self.networking = True
         self.conf_file = path("confconsole.conf")
->>>>>>> c2bc43f9
         self._load_conf()
 
     def set_default_nic(self, ifname):
